--- conflicted
+++ resolved
@@ -79,11 +79,7 @@
       Descrip: 1
       Qpct: 1
   - catalog: CLU
-<<<<<<< HEAD
-    radius: 300.0 # 300 arcseconds
-=======
     radius: 300.0 # 5 arcminutes, 300 arcseconds
->>>>>>> 48854b5e
     use_distance: true
     distance_key: "z"
     distance_max: 30.0
@@ -103,11 +99,7 @@
       sfr_ha: 1
       coordinates.radec_str: 1
   - catalog: NED
-<<<<<<< HEAD
-    radius: 300 # 300 arcseconds
-=======
     radius: 300.0 # 5 arcminutes, 300 arcseconds
->>>>>>> 48854b5e
     use_distance: true
     distance_key: "DistMpc"
     distance_max: 30.0
