use mongodb::bson::doc;

use crate::spatial;
use crate::types;
use crate::time;

pub async fn process_alert(
    avro_bytes: Vec<u8>,
    xmatch_configs: &Vec<types::CatalogXmatchConfig>,
    db: &mongodb::Database
) -> Result<Option<i64>, Box<dyn std::error::Error>> {

    let start = std::time::Instant::now();

    // decode the alert
    let alert = match types::Alert::from_avro_bytes(avro_bytes) {
        Ok(alert) => alert,
        Err(e) => {
            println!("Error reading alert packet: {}", e);
            return Ok(None);
        }
    };

    println!("Decoded alert in {:.6} seconds", start.elapsed().as_secs_f64());

    let start = std::time::Instant::now();

    // check if the alert already exists in the alerts collection
    let collection_alert = db.collection("alerts");
    if !collection_alert.find_one(doc! { "candid": &alert.candid }).await.unwrap().is_none() {
        // we return early if there is already an alert with the same candid
        println!("alert with candid {} already exists", &alert.candid);
        return Ok(None);
    }

    println!("Checked for existing alert in {:.6} seconds", start.elapsed().as_secs_f64());

    let start = std::time::Instant::now();

    // get the object_id, candid, ra, dec from the alert
    let object_id = alert.object_id.clone();
    let candid = alert.candid;
    let ra = alert.candidate.ra;
    let dec = alert.candidate.dec;

    // separate the alert and its history components
    let (
        alert_no_history,
        prv_candidates,
        fp_hist
    ) = alert.pop_history();

    println!("Separated alert from history in {:.6} seconds", start.elapsed().as_secs_f64());

    let start = std::time::Instant::now();
    
    // insert the alert into the alerts collection (with a created_at timestamp)
    let mut alert_doc = alert_no_history.mongify();
    alert_doc.insert("created_at", time::jd_now());
    collection_alert.insert_one(alert_doc).await.unwrap();

    println!("Inserted alert into alerts collection in {:.6} seconds", start.elapsed().as_secs_f64());

    // - new objects - new entry with prv_candidates, fp_hists, xmatches
    // - existing objects - update prv_candidates, fp_hists
    // (with created_at and updated_at timestamps)
    let collection_alert_aux: mongodb::Collection<mongodb::bson::Document> = db.collection("alerts_aux");

    let start = std::time::Instant::now();

    let prv_candidates_doc = prv_candidates.unwrap_or(vec![]).into_iter().map(|x| x.mongify()).collect::<Vec<_>>();
    let fp_hist_doc = fp_hist.unwrap_or(vec![]).into_iter().map(|x| x.mongify()).collect::<Vec<_>>();

    println!("Converted prv_candidates and fp_hists in {:.6} seconds", start.elapsed().as_secs_f64());

    let start = std::time::Instant::now();

    if collection_alert_aux.find_one(doc! { "_id": &object_id }).await.unwrap().is_none() {
<<<<<<< HEAD
        let start_new = std::time::Instant::now();
=======
        let jd_timestamp = time::jd_now();
>>>>>>> 48854b5e
        let mut doc = doc! {
            "_id": &object_id,
            "prv_candidates": prv_candidates_doc,
            "fp_hists": fp_hist_doc,
            "created_at": jd_timestamp,
            "updated_at": jd_timestamp,
        };
        let start_xmatch = std::time::Instant::now();
        doc.insert("cross_matches", spatial::xmatch(ra, dec, xmatch_configs, &db).await);

        println!("Cross matched in {:.6} seconds", start_xmatch.elapsed().as_secs_f64());

        collection_alert_aux.insert_one(doc).await.unwrap();

        println!("Inserted new alert_aux in {:.6} seconds", start_new.elapsed().as_secs_f64());
    } else {
        let start_update = std::time::Instant::now();
        let update_doc = doc! {
            "$addToSet": {
                "prv_candidates": { "$each": prv_candidates_doc },
                "fp_hists": { "$each": fp_hist_doc }
            },
            "$set": {
                "updated_at": time::jd_now(),
            }
        };

        collection_alert_aux.update_one(doc! { "_id": &object_id }, update_doc).await.unwrap();

        println!("Updated alert_aux in {:.6} seconds", start_update.elapsed().as_secs_f64());
    }

    println!("Inserted or updated alert_aux in {:.6} seconds\n", start.elapsed().as_secs_f64());

    Ok(Some(candid))
}<|MERGE_RESOLUTION|>--- conflicted
+++ resolved
@@ -76,11 +76,8 @@
     let start = std::time::Instant::now();
 
     if collection_alert_aux.find_one(doc! { "_id": &object_id }).await.unwrap().is_none() {
-<<<<<<< HEAD
         let start_new = std::time::Instant::now();
-=======
         let jd_timestamp = time::jd_now();
->>>>>>> 48854b5e
         let mut doc = doc! {
             "_id": &object_id,
             "prv_candidates": prv_candidates_doc,
