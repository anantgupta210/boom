use crate::spatial;
use crate::types;
use flare::time::Time;
use mongodb::bson::doc;
use tracing::{error, info};

#[derive(thiserror::Error, Debug)]
pub enum AlertError {
    #[error("failed to decode alert")]
    DecodeError(#[from] Box<dyn std::error::Error>),
    #[error("failed to find candid in the alert collection")]
    FindCandIdError(#[source] mongodb::error::Error),
    #[error("failed to insert into the alert collection")]
    InsertAlertError(#[source] mongodb::error::Error),
    #[error("failed to find objectid in the aux alert collection")]
    FindObjectIdError(#[source] mongodb::error::Error),
    #[error("failed to insert into the alert aux collection")]
    InsertAuxAlertError(#[source] mongodb::error::Error),
    #[error("failed to update the alert aux collection")]
    UpdateAuxAlertError(#[source] mongodb::error::Error),
}

pub async fn process_alert(
    avro_bytes: &[u8],
    xmatch_configs: &Vec<types::CatalogXmatchConfig>,
    db: &mongodb::Database,
    alert_collection: &mongodb::Collection<mongodb::bson::Document>,
    alert_aux_collection: &mongodb::Collection<mongodb::bson::Document>,
    schema: &apache_avro::Schema,
) -> Result<Option<i64>, AlertError> {
    // decode the alert
    let alert = types::Alert::from_avro_bytes_unsafe(avro_bytes, schema)?;

    // check if the alert already exists in the alerts collection
    if let Some(_) = alert_collection
        .find_one(doc! { "candid": &alert.candid })
        .await
        .map_err(AlertError::FindCandIdError)?
    {
        // we return early if there is already an alert with the same candid
        info!("alert with candid {} already exists", &alert.candid);
        return Ok(None);
    }

    // get the object_id, candid, ra, dec from the alert
    let object_id = alert.object_id.clone();
    let candid = alert.candid;
    let ra = alert.candidate.ra;
    let dec = alert.candidate.dec;

    // separate the alert and its history components
    let (alert_no_history, prv_candidates, fp_hist) = alert.pop_history();

    let mut alert_doc = alert_no_history.mongify();
<<<<<<< HEAD
=======
    alert_doc.insert("created_at", Time::now().to_jd());
    alert_collection
        .insert_one(alert_doc)
        .await
        .map_err(AlertError::InsertAlertError)?;

    // - new objects - new entry with prv_candidates, fp_hists, xmatches
    // - existing objects - update prv_candidates, fp_hists
    // (with created_at and updated_at timestamps)
>>>>>>> 883e866a

    let mut prv_candidates_doc = prv_candidates
        .unwrap_or(vec![])
        .into_iter()
        .map(|x| x.mongify())
        .collect::<Vec<_>>();
    prv_candidates_doc.push(alert_doc.clone());

    let fp_hist_doc = fp_hist
        .unwrap_or(vec![])
        .into_iter()
        .map(|x| x.mongify())
        .collect::<Vec<_>>();

<<<<<<< HEAD
    // insert the alert into the alerts collection (with a created_at timestamp)
    alert_doc.insert("created_at", Time::now().to_jd());
    alert_collection.insert_one(alert_doc).await.unwrap();

    // - new objects - new entry with prv_candidates, fp_hists, xmatches
    // - existing objects - update prv_candidates, fp_hists
    // (with created_at and updated_at timestamps)

    if alert_aux_collection
=======
    match alert_aux_collection
>>>>>>> 883e866a
        .find_one(doc! { "_id": &object_id })
        .await
        .map_err(AlertError::FindObjectIdError)?
    {
        None => {
            let jd_timestamp = Time::now().to_jd();
            let mut doc = doc! {
                "_id": &object_id,
                "prv_candidates": prv_candidates_doc,
                "fp_hists": fp_hist_doc,
                "created_at": jd_timestamp,
                "updated_at": jd_timestamp,
            };
            doc.insert(
                "cross_matches",
                spatial::xmatch(ra, dec, xmatch_configs, &db).await,
            );

            alert_aux_collection
                .insert_one(doc)
                .await
                .map_err(AlertError::InsertAuxAlertError)?;
        }
        Some(_) => {
            let update_doc = doc! {
                "$addToSet": {
                    "prv_candidates": { "$each": prv_candidates_doc },
                    "fp_hists": { "$each": fp_hist_doc }
                },
                "$set": {
                    "updated_at": Time::now().to_jd(),
                }
            };

            alert_aux_collection
                .update_one(doc! { "_id": &object_id }, update_doc)
                .await
                .map_err(AlertError::UpdateAuxAlertError)?;
        }
    }

    Ok(Some(candid))
}<|MERGE_RESOLUTION|>--- conflicted
+++ resolved
@@ -52,18 +52,6 @@
     let (alert_no_history, prv_candidates, fp_hist) = alert.pop_history();
 
     let mut alert_doc = alert_no_history.mongify();
-<<<<<<< HEAD
-=======
-    alert_doc.insert("created_at", Time::now().to_jd());
-    alert_collection
-        .insert_one(alert_doc)
-        .await
-        .map_err(AlertError::InsertAlertError)?;
-
-    // - new objects - new entry with prv_candidates, fp_hists, xmatches
-    // - existing objects - update prv_candidates, fp_hists
-    // (with created_at and updated_at timestamps)
->>>>>>> 883e866a
 
     let mut prv_candidates_doc = prv_candidates
         .unwrap_or(vec![])
@@ -78,19 +66,17 @@
         .map(|x| x.mongify())
         .collect::<Vec<_>>();
 
-<<<<<<< HEAD
     // insert the alert into the alerts collection (with a created_at timestamp)
     alert_doc.insert("created_at", Time::now().to_jd());
-    alert_collection.insert_one(alert_doc).await.unwrap();
+    alert_collection
+        .insert_one(alert_doc)
+        .await
+        .map_err(AlertError::InsertAlertError)?;
 
     // - new objects - new entry with prv_candidates, fp_hists, xmatches
     // - existing objects - update prv_candidates, fp_hists
     // (with created_at and updated_at timestamps)
-
-    if alert_aux_collection
-=======
     match alert_aux_collection
->>>>>>> 883e866a
         .find_one(doc! { "_id": &object_id })
         .await
         .map_err(AlertError::FindObjectIdError)?
