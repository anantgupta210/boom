use apache_avro::{from_avro_datum, from_value, Schema};
use flare::Time;
use mongodb::bson::doc;
use std::collections::HashMap;
use tracing::trace;

use crate::{
    alert::base::{AlertError, AlertWorker, AlertWorkerError, SchemaRegistryError},
    conf,
    utils::{
        conversions::{flux2mag, fluxerr2diffmaglim},
        db::{cutout2bsonbinary, get_coordinates, mongify},
        spatial::xmatch,
    },
};

const _MAGIC_BYTE: u8 = 0;
const _SCHEMA_REGISTRY_URL: &str = "https://usdf-alert-schemas-dev.slac.stanford.edu";

#[derive(Debug, PartialEq, Clone, serde::Deserialize, serde::Serialize)]
pub struct DiaSource {
    /// Unique identifier of this DiaSource.
    #[serde(rename(deserialize = "diaSourceId", serialize = "candid"))]
    pub candid: i64,
    /// Id of the visit where this diaSource was measured.
    pub visit: i64,
    /// Id of the detector where this diaSource was measured. Datatype short instead of byte because of DB concerns about unsigned bytes.
    pub detector: i32,
    /// Id of the diaObject this source was associated with, if any. If not, it is set to NULL (each diaSource will be associated with either a diaObject or ssObject).
    #[serde(rename(deserialize = "diaObjectId", serialize = "objectId"))]
    pub object_id: Option<i64>,
    /// Id of the ssObject this source was associated with, if any. If not, it is set to NULL (each diaSource will be associated with either a diaObject or ssObject).
    #[serde(rename = "ssObjectId")]
    pub ss_object_id: Option<i64>,
    /// Id of the parent diaSource this diaSource has been deblended from, if any.
    #[serde(rename = "parentDiaSourceId")]
    pub parent_dia_source_id: Option<i64>,
    /// Effective mid-visit time for this diaSource, expressed as Modified Julian Date, International Atomic Time.
    #[serde(rename(deserialize = "midpointMjdTai", serialize = "jd"))]
    #[serde(deserialize_with = "deserialize_mjd")]
    pub jd: f64,
    /// Right ascension coordinate of the center of this diaSource.
    pub ra: f64,
    /// Uncertainty of ra.
    #[serde(rename = "raErr")]
    pub ra_err: Option<f32>,
    /// Declination coordinate of the center of this diaSource.
    pub dec: f64,
    /// Uncertainty of dec.
    #[serde(rename = "decErr")]
    pub dec_err: Option<f32>,
    /// General centroid algorithm failure flag; set if anything went wrong when fitting the centroid. Another centroid flag field should also be set to provide more information.
    pub centroid_flag: Option<bool>,
    /// Flux in a 12 pixel radius aperture on the difference image.
    #[serde(rename = "apFlux")]
    pub ap_flux: Option<f32>,
    /// Estimated uncertainty of apFlux.
    #[serde(rename = "apFluxErr")]
    pub ap_flux_err: Option<f32>,
    /// General aperture flux algorithm failure flag; set if anything went wrong when measuring aperture fluxes. Another apFlux flag field should also be set to provide more information.
    #[serde(rename = "apFlux_flag")]
    pub ap_flux_flag: Option<bool>,
    /// Aperture did not fit within measurement image.
    #[serde(rename = "apFlux_flag_apertureTruncated")]
    pub ap_flux_flag_aperture_truncated: Option<bool>,
    /// Flux for Point Source model. Note this actually measures the flux difference between the template and the visit image.
    #[serde(rename = "psfFlux")]
    pub psf_flux: Option<f32>,
    /// Uncertainty of psfFlux.
    #[serde(rename = "psfFluxErr")]
    pub psf_flux_err: Option<f32>,
    /// Right ascension coordinate of centroid for point source model.
    #[serde(rename = "psfRa")]
    pub psf_ra: Option<f64>,
    /// Uncertainty of psfRa.
    #[serde(rename = "psfRaErr")]
    pub psf_ra_err: Option<f32>,
    /// Declination coordinate of centroid for point source model.
    #[serde(rename = "psfDec")]
    pub psf_dec: Option<f64>,
    /// Uncertainty of psfDec.
    #[serde(rename = "psfDecErr")]
    pub psf_dec_err: Option<f32>,
    /// Chi^2 statistic of the point source model fit.
    #[serde(rename = "psfChi2")]
    pub psf_chi2: Option<f32>,
    /// The number of data points (pixels) used to fit the point source model.
    #[serde(rename = "psfNdata")]
    pub psf_ndata: Option<i32>,
    /// Failure to derive linear least-squares fit of psf model. Another psfFlux flag field should also be set to provide more information.
    #[serde(rename = "psfFlux_flag")]
    pub psf_flux_flag: Option<bool>,
    /// Object was too close to the edge of the image to use the full PSF model.
    #[serde(rename = "psfFlux_flag_edge")]
    pub psf_flux_flag_edge: Option<bool>,
    /// Not enough non-rejected pixels in data to attempt the fit.
    #[serde(rename = "psfFlux_flag_noGoodPixels")]
    pub psf_flux_flag_no_good_pixels: Option<bool>,
    /// Flux for a trailed source model. Note this actually measures the flux difference between the template and the visit image.
    #[serde(rename = "trailFlux")]
    pub trail_flux: Option<f32>,
    /// Uncertainty of trailFlux.
    #[serde(rename = "trailFluxErr")]
    pub trail_flux_err: Option<f32>,
    /// Right ascension coordinate of centroid for trailed source model.
    #[serde(rename = "trailRa")]
    pub trail_ra: Option<f64>,
    /// Uncertainty of trailRa.
    #[serde(rename = "trailRaErr")]
    pub trail_ra_err: Option<f32>,
    /// Declination coordinate of centroid for trailed source model.
    #[serde(rename = "trailDec")]
    pub trail_dec: Option<f64>,
    /// Uncertainty of trailDec.
    #[serde(rename = "trailDecErr")]
    pub trail_dec_err: Option<f32>,
    /// Maximum likelihood fit of trail length.
    #[serde(rename = "trailLength")]
    pub trail_length: Option<f32>,
    /// Uncertainty of trailLength.
    #[serde(rename = "trailLengthErr")]
    pub trail_length_err: Option<f32>,
    /// Maximum likelihood fit of the angle between the meridian through the centroid and the trail direction (bearing).
    #[serde(rename = "trailAngle")]
    pub trail_angle: Option<f32>,
    /// Uncertainty of trailAngle.
    #[serde(rename = "trailAngleErr")]
    pub trail_angle_err: Option<f32>,
    /// Chi^2 statistic of the trailed source model fit.
    #[serde(rename = "trailChi2")]
    pub trail_chi2: Option<f32>,
    /// The number of data points (pixels) used to fit the trailed source model.
    #[serde(rename = "trailNdata")]
    pub trail_ndata: Option<i32>,
    /// This flag is set if a trailed source extends onto or past edge pixels.
    pub trail_flag_edge: Option<bool>,
    /// Forced PSF photometry on science image failed. Another forced_PsfFlux flag field should also be set to provide more information.
    #[serde(rename = "forced_PsfFlux_flag")]
    pub forced_psf_flux_flag: Option<bool>,
    /// Forced PSF flux on science image was too close to the edge of the image to use the full PSF model.
    #[serde(rename = "forced_PsfFlux_flag_edge")]
    pub forced_psf_flux_flag_edge: Option<bool>,
    /// Forced PSF flux not enough non-rejected pixels in data to attempt the fit.
    #[serde(rename = "forced_PsfFlux_flag_noGoodPixels")]
    pub forced_psf_flux_flag_no_good_pixels: Option<bool>,
    /// Estimated sky background at the position (centroid) of the object.
    #[serde(rename = "fpBkgd")]
    pub fp_bkgd: Option<f32>,
    /// Estimated uncertainty of fpBkgd.
    #[serde(rename = "fpBkgdErr")]
    pub fp_bkgd_err: Option<f32>,
    /// General source shape algorithm failure flag; set if anything went wrong when measuring the shape. Another shape flag field should also be set to provide more information.
    pub shape_flag: Option<bool>,
    /// No pixels to measure shape.
    pub shape_flag_no_pixels: Option<bool>,
    /// Center not contained in footprint bounding box.
    pub shape_flag_not_contained: Option<bool>,
    /// This source is a parent source; we should only be measuring on deblended children in difference imaging.
    pub shape_flag_parent_source: Option<bool>,
    /// A measure of extendedness, computed by comparing an object's moment-based traced radius to the PSF moments. extendedness = 1 implies a high degree of confidence that the source is extended. extendedness = 0 implies a high degree of confidence that the source is point-like.
    pub extendedness: Option<f32>,
    /// A measure of reliability, computed using information from the source and image characterization, as well as the information on the Telescope and Camera system (e.g., ghost maps, defect maps, etc.).
    pub reliability: Option<f32>,
    /// Filter band this source was observed with.
    pub band: Option<String>,
    /// General pixel flags failure; set if anything went wrong when setting pixels flags from this footprint's mask. This implies that some pixelFlags for this source may be incorrectly set to False.
    #[serde(rename = "pixelFlags")]
    pub pixel_flags: Option<bool>,
}

#[derive(Debug, PartialEq, Clone, serde::Deserialize, serde::Serialize)]
pub struct Candidate {
    #[serde(flatten)]
    pub dia_source: DiaSource,
    pub magpsf: f32,
    pub sigmapsf: f32,
    pub diffmaglim: f32,
    pub isdiffpos: bool,
    pub snr: f32,
    pub magap: f32,
    pub sigmagap: f32,
}

impl TryFrom<DiaSource> for Candidate {
    type Error = AlertError;
    fn try_from(dia_source: DiaSource) -> Result<Self, Self::Error> {
        let psf_flux = dia_source.psf_flux.ok_or(AlertError::MissingFluxPSF)? * 1e-9;
        let psf_flux_err = dia_source.psf_flux_err.ok_or(AlertError::MissingFluxPSF)? * 1e-9;

        let ap_flux = dia_source.ap_flux.ok_or(AlertError::MissingFluxAperture)? * 1e-9;
        let ap_flux_err = dia_source
            .ap_flux_err
            .ok_or(AlertError::MissingFluxAperture)?
            * 1e-9;

        let (magpsf, sigmapsf) = flux2mag(psf_flux.abs(), psf_flux_err);
        let diffmaglim = fluxerr2diffmaglim(psf_flux_err);

        let (magap, sigmagap) = flux2mag(ap_flux.abs(), ap_flux_err);

        Ok(Candidate {
            dia_source,
            magpsf,
            sigmapsf,
            diffmaglim,
            isdiffpos: psf_flux > 0.0,
            snr: psf_flux.abs() / psf_flux_err,
            magap,
            sigmagap,
        })
    }
}

#[derive(Debug, PartialEq, Clone, serde::Deserialize, serde::Serialize)]
pub struct DiaObject {
    /// Unique identifier of this DiaObject.
    #[serde(rename(deserialize = "diaObjectId", serialize = "objectId"))]
    pub object_id: i64,
    /// Right ascension coordinate of the position of the object at time radecMjdTai.
    pub ra: f64,
    /// Uncertainty of ra.
    #[serde(rename = "raErr")]
    pub ra_err: Option<f32>,
    /// Declination coordinate of the position of the object at time radecMjdTai.
    pub dec: f64,
    /// Uncertainty of dec.
    #[serde(rename = "decErr")]
    pub dec_err: Option<f32>,
    /// Time at which the object was at a position ra/dec, expressed as Modified Julian Date, International Atomic Time.
    #[serde(rename(deserialize = "radecMjdTai", serialize = "jd"))]
    #[serde(deserialize_with = "deserialize_mjd_option")]
    pub jd: Option<f64>,
    /// Proper motion in right ascension.
    #[serde(rename = "pmRa")]
    pub pm_ra: Option<f32>,
    /// Uncertainty of pmRa.
    #[serde(rename = "pmRaErr")]
    pub pm_ra_err: Option<f32>,
    /// Proper motion of declination.
    #[serde(rename = "pmDec")]
    pub pm_dec: Option<f32>,
    /// Uncertainty of pmDec.
    #[serde(rename = "pmDecErr")]
    pub pm_dec_err: Option<f32>,
    /// Parallax.
    pub parallax: Option<f32>,
    /// Uncertainty of parallax.
    #[serde(rename = "parallaxErr")]
    pub parallax_err: Option<f32>,
    /// Chi^2 static of the model fit.
    #[serde(rename = "pmParallaxChi2")]
    pub pm_parallax_chi2: Option<f32>,
    /// The number of data points used to fit the model.
    #[serde(rename = "pmParallaxNdata")]
    pub pm_parallax_ndata: Option<i32>,
    /// Weighted mean point-source model magnitude for u filter.
    #[serde(rename = "u_psfFluxMean")]
    pub u_psf_flux_mean: Option<f32>,
    /// Standard error of u_psfFluxMean.
    #[serde(rename = "u_psfFluxMeanErr")]
    pub u_psf_flux_mean_err: Option<f32>,
    /// Chi^2 statistic for the scatter of u_psfFlux around u_psfFluxMean.
    #[serde(rename = "u_psfFluxChi2")]
    pub u_psf_flux_chi2: Option<f32>,
    /// The number of data points used to compute u_psfFluxChi2.
    #[serde(rename = "u_psfFluxNdata")]
    pub u_psf_flux_ndata: Option<i32>,
    /// Weighted mean forced photometry flux for u filter.
    #[serde(rename = "u_fpFluxMean")]
    pub u_fp_flux_mean: Option<f32>,
    /// Standard error of u_fpFluxMean.
    #[serde(rename = "u_fpFluxMeanErr")]
    pub u_fp_flux_mean_err: Option<f32>,
    /// Weighted mean point-source model magnitude for g filter.
    #[serde(rename = "g_psfFluxMean")]
    pub g_psf_flux_mean: Option<f32>,
    /// Standard error of g_psfFluxMean.
    #[serde(rename = "g_psfFluxMeanErr")]
    pub g_psf_flux_mean_err: Option<f32>,
    /// Chi^2 statistic for the scatter of g_psfFlux around g_psfFluxMean.
    #[serde(rename = "g_psfFluxChi2")]
    pub g_psf_flux_chi2: Option<f32>,
    /// The number of data points used to compute g_psfFluxChi2.
    #[serde(rename = "g_psfFluxNdata")]
    pub g_psf_flux_ndata: Option<i32>,
    /// Weighted mean forced photometry flux for g filter.
    #[serde(rename = "g_fpFluxMean")]
    pub g_fp_flux_mean: Option<f32>,
    /// Standard error of g_fpFluxMean.
    #[serde(rename = "g_fpFluxMeanErr")]
    pub g_fp_flux_mean_err: Option<f32>,
    /// Weighted mean point-source model magnitude for r filter.
    #[serde(rename = "r_psfFluxMean")]
    pub r_psf_flux_mean: Option<f32>,
    /// Standard error of r_psfFluxMean.
    #[serde(rename = "r_psfFluxMeanErr")]
    pub r_psf_flux_mean_err: Option<f32>,
    /// Chi^2 statistic for the scatter of r_psfFlux around r_psfFluxMean.
    #[serde(rename = "r_psfFluxChi2")]
    pub r_psf_flux_chi2: Option<f32>,
    /// The number of data points used to compute r_psfFluxChi2.
    #[serde(rename = "r_psfFluxNdata")]
    pub r_psf_flux_ndata: Option<i32>,
    /// Weighted mean forced photometry flux for r filter.
    #[serde(rename = "r_fpFluxMean")]
    pub r_fp_flux_mean: Option<f32>,
    /// Standard error of r_fpFluxMean.
    #[serde(rename = "r_fpFluxMeanErr")]
    pub r_fp_flux_mean_err: Option<f32>,
    /// Weighted mean point-source model magnitude for i filter.
    #[serde(rename = "i_psfFluxMean")]
    pub i_psf_flux_mean: Option<f32>,
    /// Standard error of i_psfFluxMean.
    #[serde(rename = "i_psfFluxMeanErr")]
    pub i_psf_flux_mean_err: Option<f32>,
    /// Chi^2 statistic for the scatter of i_psfFlux around i_psfFluxMean.
    #[serde(rename = "i_psfFluxChi2")]
    pub i_psf_flux_chi2: Option<f32>,
    /// The number of data points used to compute i_psfFluxChi2.
    #[serde(rename = "i_psfFluxNdata")]
    pub i_psf_flux_ndata: Option<i32>,
    /// Weighted mean forced photometry flux for i filter.
    #[serde(rename = "i_fpFluxMean")]
    pub i_fp_flux_mean: Option<f32>,
    /// Standard error of i_fpFluxMean.
    #[serde(rename = "i_fpFluxMeanErr")]
    pub i_fp_flux_mean_err: Option<f32>,
    /// Weighted mean point-source model magnitude for z filter.
    #[serde(rename = "z_psfFluxMean")]
    pub z_psf_flux_mean: Option<f32>,
    /// Standard error of z_psfFluxMean.
    #[serde(rename = "z_psfFluxMeanErr")]
    pub z_psf_flux_mean_err: Option<f32>,
    /// Chi^2 statistic for the scatter of z_psfFlux around z_psfFluxMean.
    #[serde(rename = "z_psfFluxChi2")]
    pub z_psf_flux_chi2: Option<f32>,
    /// The number of data points used to compute z_psfFluxChi2.
    #[serde(rename = "z_psfFluxNdata")]
    pub z_psf_flux_ndata: Option<i32>,
    /// Weighted mean forced photometry flux for z filter.
    #[serde(rename = "z_fpFluxMean")]
    pub z_fp_flux_mean: Option<f32>,
    /// Standard error of z_fpFluxMean.
    #[serde(rename = "z_fpFluxMeanErr")]
    pub z_fp_flux_mean_err: Option<f32>,
    /// Weighted mean point-source model magnitude for y filter.
    #[serde(rename = "y_psfFluxMean")]
    pub y_psf_flux_mean: Option<f32>,
    /// Standard error of y_psfFluxMean.
    #[serde(rename = "y_psfFluxMeanErr")]
    pub y_psf_flux_mean_err: Option<f32>,
    /// Chi^2 statistic for the scatter of y_psfFlux around y_psfFluxMean.
    #[serde(rename = "y_psfFluxChi2")]
    pub y_psf_flux_chi2: Option<f32>,
    /// The number of data points used to compute y_psfFluxChi2.
    #[serde(rename = "y_psfFluxNdata")]
    pub y_psf_flux_ndata: Option<i32>,
    /// Weighted mean forced photometry flux for y filter.
    #[serde(rename = "y_fpFluxMean")]
    pub y_fp_flux_mean: Option<f32>,
    /// Standard error of y_fpFluxMean.
    #[serde(rename = "y_fpFluxMeanErr")]
    pub y_fp_flux_mean_err: Option<f32>,
    /// Mean of the u band flux errors.
    #[serde(rename = "u_psfFluxErrMean")]
    pub u_psf_flux_err_mean: Option<f32>,
    /// Mean of the g band flux errors.
    #[serde(rename = "g_psfFluxErrMean")]
    pub g_psf_flux_err_mean: Option<f32>,
    /// Mean of the r band flux errors.
    #[serde(rename = "r_psfFluxErrMean")]
    pub r_psf_flux_err_mean: Option<f32>,
    /// Mean of the i band flux errors.
    #[serde(rename = "i_psfFluxErrMean")]
    pub i_psf_flux_err_mean: Option<f32>,
    /// Mean of the z band flux errors.
    #[serde(rename = "z_psfFluxErrMean")]
    pub z_psf_flux_err_mean: Option<f32>,
    /// Mean of the y band flux errors.
    #[serde(rename = "y_psfFluxErrMean")]
    pub y_psf_flux_err_mean: Option<f32>,

    #[serde(rename = "nearbyObj1")]
    pub nearby_obj1: Option<i64>,
    #[serde(rename = "nearbyObj1Dist")]
    pub nearby_obj1_dist: Option<f32>,
    #[serde(rename = "nearbyObj1LnP")]
    pub nearby_obj1_lnp: Option<f32>,

    #[serde(rename = "nearbyObj2")]
    pub nearby_obj2: Option<i64>,
    #[serde(rename = "nearbyObj2Dist")]
    pub nearby_obj2_dist: Option<f32>,
    #[serde(rename = "nearbyObj2LnP")]
    pub nearby_obj2_lnp: Option<f32>,

    #[serde(rename = "nearbyObj3")]
    pub nearby_obj3: Option<i64>,
    #[serde(rename = "nearbyObj3Dist")]
    pub nearby_obj3_dist: Option<f32>,
    #[serde(rename = "nearbyObj3LnP")]
    pub nearby_obj3_lnp: Option<f32>,
}

#[derive(Debug, PartialEq, Clone, serde::Deserialize, serde::Serialize)]
pub struct DiaNondetectionLimit {
    #[serde(rename = "ccdVisitId")]
    pub ccd_visit_id: i64,
    #[serde(rename(deserialize = "midpointMjdTai", serialize = "jd"))]
    #[serde(deserialize_with = "deserialize_mjd")]
    pub jd: f64,
    pub band: String,
    #[serde(rename = "diaNoise")]
    pub dia_noise: f32,
}

#[derive(Debug, PartialEq, Clone, serde::Deserialize, serde::Serialize)]
pub struct NonDetection {
    #[serde(flatten)]
    pub dia_nondetection_limit: DiaNondetectionLimit,
    pub diffmaglim: f32,
}

impl From<DiaNondetectionLimit> for NonDetection {
    fn from(dia_nondetection_limit: DiaNondetectionLimit) -> Self {
        let diffmaglim = fluxerr2diffmaglim(dia_nondetection_limit.dia_noise * 1e-9);

        NonDetection {
            dia_nondetection_limit,
            diffmaglim,
        }
    }
}

#[derive(Debug, PartialEq, Clone, serde::Deserialize, serde::Serialize)]
pub struct DiaForcedSource {
    /// Unique id.
    #[serde(rename = "diaForcedSourceId")]
    pub dia_forced_source_id: i64,
    /// Id of the DiaObject that this DiaForcedSource was associated with.
    #[serde(rename(deserialize = "diaObjectId", serialize = "objectId"))]
    pub object_id: i64,
    /// Right ascension coordinate of the position of the DiaObject at time radecMjdTai.
    pub ra: f64,
    /// Declination coordinate of the position of the DiaObject at time radecMjdTai.
    pub dec: f64,
    /// Id of the visit where this forcedSource was measured.
    pub visit: i64,
    /// Id of the detector where this forcedSource was measured. Datatype short instead of byte because of DB concerns about unsigned bytes.
    pub detector: i32,
    /// Point Source model flux.
    #[serde(rename = "psfFlux")]
    pub psf_flux: Option<f32>,
    /// Uncertainty of psfFlux.
    #[serde(rename = "psfFluxErr")]
    pub psf_flux_err: Option<f32>,
    /// Effective mid-visit time for this diaForcedSource, expressed as Modified Julian Date, International Atomic Time.
    #[serde(rename(deserialize = "midpointMjdTai", serialize = "jd"))]
    #[serde(deserialize_with = "deserialize_mjd")]
    pub jd: f64,
    /// Filter band this source was observed with.
    pub band: Option<String>,
}

#[derive(Debug, PartialEq, Clone, serde::Deserialize, serde::Serialize)]
pub struct ForcedPhot {
    #[serde(flatten)]
    pub dia_forced_source: DiaForcedSource,
    pub magpsf: f32,
    pub sigmapsf: f32,
    pub diffmaglim: f32,
    pub isdiffpos: bool,
    pub snr: f32,
}

impl TryFrom<DiaForcedSource> for ForcedPhot {
    type Error = AlertError;
    fn try_from(dia_forced_source: DiaForcedSource) -> Result<Self, Self::Error> {
        let psf_flux = dia_forced_source
            .psf_flux
            .ok_or(AlertError::MissingFluxPSF)?
            * 1e-9;
        let psf_flux_err = dia_forced_source
            .psf_flux_err
            .ok_or(AlertError::MissingFluxPSF)?
            * 1e-9;

        let (magpsf, sigmapsf) = flux2mag(psf_flux.abs(), psf_flux_err);
        let diffmaglim = fluxerr2diffmaglim(psf_flux_err);

        Ok(ForcedPhot {
            dia_forced_source,
<<<<<<< HEAD
            magpsf: Some(magpsf),
            sigmapsf: Some(sigmapsf),
            diffmaglim: Some(diffmaglim),
            isdiffpos: Some(psf_flux > 0.0),
            snr: Some(psf_flux.abs() / psf_flux_err),
=======
            magpsf,
            sigmapsf,
            diffmaglim,
            isdiffpos: flux > 0.0,
            snr: flux.abs() / flux_err,
>>>>>>> 19581231
        })
    }
}

/// Rubin Avro alert schema v7.3
#[derive(Debug, PartialEq, Clone, serde::Deserialize, serde::Serialize)]
pub struct LsstAlert {
    #[serde(rename(deserialize = "alertId"))]
    pub candid: i64,
    #[serde(rename(deserialize = "diaSource"))]
    #[serde(deserialize_with = "deserialize_candidate")]
    pub candidate: Candidate,
    #[serde(rename = "prvDiaSources")]
    #[serde(deserialize_with = "deserialize_prv_candidates")]
    pub prv_candidates: Option<Vec<Candidate>>,
    #[serde(rename = "prvDiaForcedSources")]
    #[serde(deserialize_with = "deserialize_prv_forced_sources")]
    pub fp_hists: Option<Vec<ForcedPhot>>,
    #[serde(rename = "prvDiaNondetectionLimits")]
    #[serde(deserialize_with = "deserialize_prv_nondetections")]
    pub prv_nondetections: Option<Vec<NonDetection>>,
    #[serde(rename = "diaObject")]
    pub dia_object: Option<DiaObject>,
    #[serde(rename = "cutoutDifference")]
    #[serde(with = "apache_avro::serde_avro_bytes_opt")]
    pub cutout_difference: Option<Vec<u8>>,
    #[serde(rename = "cutoutScience")]
    #[serde(with = "apache_avro::serde_avro_bytes_opt")]
    pub cutout_science: Option<Vec<u8>>,
    #[serde(rename = "cutoutTemplate")]
    #[serde(with = "apache_avro::serde_avro_bytes_opt")]
    pub cutout_template: Option<Vec<u8>>,
}

fn deserialize_candidate<'de, D>(deserializer: D) -> Result<Candidate, D::Error>
where
    D: serde::Deserializer<'de>,
{
    let dia_source = <DiaSource as serde::Deserialize>::deserialize(deserializer)?;
    Candidate::try_from(dia_source).map_err(serde::de::Error::custom)
}

fn deserialize_prv_candidates<'de, D>(deserializer: D) -> Result<Option<Vec<Candidate>>, D::Error>
where
    D: serde::Deserializer<'de>,
{
    let dia_sources = <Vec<DiaSource> as serde::Deserialize>::deserialize(deserializer)?;
    let candidates = dia_sources
        .into_iter()
        .map(Candidate::try_from)
        .collect::<Result<Vec<Candidate>, AlertError>>()
        .map_err(serde::de::Error::custom)?;
    Ok(Some(candidates))
}

fn deserialize_prv_forced_sources<'de, D>(
    deserializer: D,
) -> Result<Option<Vec<ForcedPhot>>, D::Error>
where
    D: serde::Deserializer<'de>,
{
    let dia_forced_sources =
        <Vec<DiaForcedSource> as serde::Deserialize>::deserialize(deserializer)?;
    let forced_phots = dia_forced_sources
        .into_iter()
        .map(ForcedPhot::try_from)
        .collect::<Result<Vec<ForcedPhot>, AlertError>>()
        .map_err(serde::de::Error::custom)?;
    Ok(Some(forced_phots))
}

fn deserialize_prv_nondetections<'de, D>(
    deserializer: D,
) -> Result<Option<Vec<NonDetection>>, D::Error>
where
    D: serde::Deserializer<'de>,
{
    let dia_nondetection_limits =
        <Vec<DiaNondetectionLimit> as serde::Deserialize>::deserialize(deserializer)?;
    let nondetections = dia_nondetection_limits
        .into_iter()
        .map(NonDetection::from)
        .collect::<Vec<NonDetection>>();
    Ok(Some(nondetections))
}

fn deserialize_mjd<'de, D>(deserializer: D) -> Result<f64, D::Error>
where
    D: serde::Deserializer<'de>,
{
    let mjd = <f64 as serde::Deserialize>::deserialize(deserializer)?;
    Ok(mjd + 2400000.5)
}

fn deserialize_mjd_option<'de, D>(deserializer: D) -> Result<Option<f64>, D::Error>
where
    D: serde::Deserializer<'de>,
{
    let mjd = <Option<f64> as serde::Deserialize>::deserialize(deserializer)?;
    match mjd {
        Some(mjd) => Ok(Some(mjd + 2400000.5)),
        None => Ok(None),
    }
}

pub struct LsstAlertWorker {
    stream_name: String,
    client: reqwest::Client,
    cache: HashMap<String, Schema>,
    xmatch_configs: Vec<conf::CatalogXmatchConfig>,
    db: mongodb::Database,
    alert_collection: mongodb::Collection<mongodb::bson::Document>,
    alert_aux_collection: mongodb::Collection<mongodb::bson::Document>,
    alert_cutout_collection: mongodb::Collection<mongodb::bson::Document>,
}

impl LsstAlertWorker {
    async fn get_subjects(&self) -> Result<Vec<String>, SchemaRegistryError> {
        let response = self
            .client
            .get(&format!("{}/subjects", _SCHEMA_REGISTRY_URL))
            .send()
            .await
            .map_err(SchemaRegistryError::ConnectionError)?;

        let response = response
            .json::<Vec<String>>()
            .await
            .map_err(SchemaRegistryError::ParsingError)?;

        Ok(response)
    }

    async fn get_versions(&self, subject: &str) -> Result<Vec<u32>, SchemaRegistryError> {
        // first we check if the subject exists
        let subjects = self.get_subjects().await?;
        if !subjects.contains(&subject.to_string()) {
            return Err(SchemaRegistryError::InvalidSubject);
        }

        let response = self
            .client
            .get(&format!(
                "{}/subjects/{}/versions",
                _SCHEMA_REGISTRY_URL, subject
            ))
            .send()
            .await
            .map_err(SchemaRegistryError::ConnectionError)?;

        let response = response
            .json::<Vec<u32>>()
            .await
            .map_err(SchemaRegistryError::ParsingError)?;

        Ok(response)
    }

    async fn _get_schema_by_id(
        &self,
        subject: &str,
        version: u32,
    ) -> Result<Schema, SchemaRegistryError> {
        let versions = self.get_versions(subject).await?;
        if !versions.contains(&version) {
            return Err(SchemaRegistryError::InvalidVersion);
        }

        let response = self
            .client
            .get(&format!(
                "{}/subjects/{}/versions/{}",
                _SCHEMA_REGISTRY_URL, subject, version
            ))
            .send()
            .await
            .map_err(SchemaRegistryError::ConnectionError)?;

        let response = response
            .json::<serde_json::Value>()
            .await
            .map_err(SchemaRegistryError::ParsingError)?;

        let schema_str = response["schema"]
            .as_str()
            .ok_or(SchemaRegistryError::InvalidResponse)?;

        let schema = Schema::parse_str(schema_str).map_err(SchemaRegistryError::InvalidSchema)?;
        Ok(schema)
    }

    async fn get_schema(
        &mut self,
        subject: &str,
        version: u32,
    ) -> Result<&Schema, SchemaRegistryError> {
        let key = format!("{}:{}", subject, version);
        if !self.cache.contains_key(&key) {
            let schema = self._get_schema_by_id(subject, version).await?;
            self.cache.insert(key.clone(), schema);
        }
        Ok(self.cache.get(&key).unwrap())
    }

    pub async fn alert_from_avro_bytes(
        self: &mut Self,
        avro_bytes: &[u8],
    ) -> Result<LsstAlert, AlertError> {
        let magic = avro_bytes[0];
        if magic != _MAGIC_BYTE {
            return Err(AlertError::MagicBytesError);
        }
        let schema_id =
            u32::from_be_bytes([avro_bytes[1], avro_bytes[2], avro_bytes[3], avro_bytes[4]]);
        let schema = self.get_schema("alert-packet", schema_id).await?;

        let mut slice = &avro_bytes[5..];
        let value = from_avro_datum(&schema, &mut slice, None).map_err(AlertError::DecodeError)?;

        let alert: LsstAlert = from_value::<LsstAlert>(&value).map_err(AlertError::DecodeError)?;

        Ok(alert)
    }
}

#[async_trait::async_trait]
impl AlertWorker for LsstAlertWorker {
    async fn new(config_path: &str) -> Result<LsstAlertWorker, AlertWorkerError> {
        let stream_name = "LSST".to_string();

        let config_file = conf::load_config(&config_path)?;

        let xmatch_configs = conf::build_xmatch_configs(&config_file, "LSST")?;

        let db: mongodb::Database = conf::build_db(&config_file).await?;

        let alert_collection = db.collection(&format!("{}_alerts", stream_name));
        let alert_aux_collection = db.collection(&format!("{}_alerts_aux", stream_name));
        let alert_cutout_collection = db.collection(&format!("{}_alerts_cutouts", stream_name));

        let worker = LsstAlertWorker {
            stream_name: stream_name.clone(),
            client: reqwest::Client::new(),
            cache: HashMap::new(),
            xmatch_configs,
            db,
            alert_collection,
            alert_aux_collection,
            alert_cutout_collection,
        };
        Ok(worker)
    }

    fn stream_name(&self) -> String {
        self.stream_name.clone()
    }

    fn input_queue_name(&self) -> String {
        format!("{}_alerts_packets_queue", self.stream_name)
    }

    fn output_queue_name(&self) -> String {
        format!("{}_alerts_filter_queue", self.stream_name)
    }

    async fn process_alert(self: &mut Self, avro_bytes: &[u8]) -> Result<i64, AlertError> {
        let now = Time::now().to_jd();

        let mut alert = self.alert_from_avro_bytes(avro_bytes).await?;

        let start = std::time::Instant::now();

        let prv_candidates = alert.prv_candidates.take();
        let fp_hist = alert.fp_hists.take();
        let prv_nondetections = alert.prv_nondetections.take();

        let candid = alert.candid;
        let object_id = alert
            .candidate
            .dia_source
            .object_id
            .ok_or(AlertError::MissingObjectId)?;
        let ra = alert.candidate.dia_source.ra;
        let dec = alert.candidate.dia_source.dec;

        let candidate_doc = mongify(&alert.candidate);

        let alert_doc = doc! {
            "_id": &candid,
            "objectId": &object_id,
            "candidate": &candidate_doc,
            "coordinates": get_coordinates(ra, dec),
            "created_at": now,
            "updated_at": now,
        };

        self.alert_collection
            .insert_one(alert_doc)
            .await
            .map_err(|e| match *e.kind {
                mongodb::error::ErrorKind::Write(mongodb::error::WriteFailure::WriteError(
                    write_error,
                )) if write_error.code == 11000 => AlertError::AlertExists,
                _ => AlertError::InsertAlertError(e),
            })?;

        trace!("Formatting & Inserting alert: {:?}", start.elapsed());

        let start = std::time::Instant::now();

        let cutout_doc = doc! {
            "_id": &candid,
            "cutoutScience": cutout2bsonbinary(alert.cutout_science.ok_or(AlertError::MissingCutout)?),
            "cutoutTemplate": cutout2bsonbinary(alert.cutout_template.ok_or(AlertError::MissingCutout)?),
            "cutoutDifference": cutout2bsonbinary(alert.cutout_difference.ok_or(AlertError::MissingCutout)?),
        };

        self.alert_cutout_collection
            .insert_one(cutout_doc)
            .await
            .map_err(AlertError::InsertCutoutError)?;

        trace!("Formatting & Inserting cutout: {:?}", start.elapsed());

        let start = std::time::Instant::now();

        let alert_aux_exists = self
            .alert_aux_collection
            .count_documents(doc! { "_id": &object_id })
            .await
            .map_err(AlertError::FindObjectIdError)?
            > 0;

        trace!("Checking if alert_aux exists: {:?}", start.elapsed());

        let start = std::time::Instant::now();

        let mut prv_candidates_doc = prv_candidates
            .unwrap_or(vec![])
            .into_iter()
            .map(|x| Ok(mongify(&x)))
            .collect::<Result<Vec<_>, AlertError>>()?;
        prv_candidates_doc.push(candidate_doc);

        let fp_hist_doc = fp_hist
            .unwrap_or(vec![])
            .into_iter()
            .map(|x| Ok(mongify(&x)))
            .collect::<Result<Vec<_>, AlertError>>()?;

        let non_detections_doc = prv_nondetections
            .unwrap_or(vec![])
            .into_iter()
            .map(|x| Ok(mongify(&x)))
            .collect::<Result<Vec<_>, AlertError>>()?;

        trace!("Formatting prv_candidates & fp_hist: {:?}", start.elapsed());

        if !alert_aux_exists {
            let start = std::time::Instant::now();
            let alert_aux_doc = doc! {
                "_id": &object_id,
                "prv_candidates": prv_candidates_doc,
                "prv_nondetections": non_detections_doc,
                "fp_hists": fp_hist_doc,
                "cross_matches": xmatch(ra, dec, &self.xmatch_configs, &self.db).await,
                "created_at": now,
                "updated_at": now,
                "coordinates": {
                    "radec_geojson": {
                        "type": "Point",
                        "coordinates": [ra - 180.0, dec],
                    },
                },
            };
            self.alert_aux_collection
                .insert_one(alert_aux_doc)
                .await
                .map_err(AlertError::InsertAuxAlertError)?;

            trace!("Inserting alert_aux: {:?}", start.elapsed());
        } else {
            let start = std::time::Instant::now();
            let update_doc = doc! {
                "$addToSet": {
                    "prv_candidates": { "$each": prv_candidates_doc },
                    "prv_nondetections": { "$each": non_detections_doc },
                    "fp_hists": { "$each": fp_hist_doc }
                },
                "$set": {
                    "updated_at": now,
                }
            };

            self.alert_aux_collection
                .update_one(doc! { "_id": &object_id }, update_doc)
                .await
                .map_err(AlertError::UpdateAuxAlertError)?;

            trace!("Updating alert_aux: {:?}", start.elapsed());
        }

        Ok(candid)
    }
}<|MERGE_RESOLUTION|>--- conflicted
+++ resolved
@@ -490,19 +490,11 @@
 
         Ok(ForcedPhot {
             dia_forced_source,
-<<<<<<< HEAD
-            magpsf: Some(magpsf),
-            sigmapsf: Some(sigmapsf),
-            diffmaglim: Some(diffmaglim),
-            isdiffpos: Some(psf_flux > 0.0),
-            snr: Some(psf_flux.abs() / psf_flux_err),
-=======
             magpsf,
             sigmapsf,
             diffmaglim,
-            isdiffpos: flux > 0.0,
-            snr: flux.abs() / flux_err,
->>>>>>> 19581231
+            isdiffpos: psf_flux > 0.0,
+            snr: psf_flux.abs() / psf_flux_err,
         })
     }
 }
